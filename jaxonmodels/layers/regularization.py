--- conflicted
+++ resolved
@@ -1,5 +1,4 @@
 import equinox as eqx
-from beartype.typing import Literal
 from jaxtyping import Array, PRNGKeyArray
 
 from jaxonmodels.functions import (
@@ -12,18 +11,10 @@
     mode: str = eqx.field(static=True)
     inference: bool
 
-<<<<<<< HEAD
-    def __init__(self, p: float, mode: Literal["row", "batch"]) -> None:
-=======
     def __init__(self, p: float, mode: str, inference: bool = False) -> None:
->>>>>>> 99656eca
         self.p = p
         self.mode = mode
         self.inference = inference
 
-    def __call__(
-        self, input: Array, inference: bool | None = None, *, key: PRNGKeyArray
-    ) -> Array:
-        if inference is None:
-            inference = self.inference
-        return stochastic_depth(input, self.p, self.mode, inference, key)+    def __call__(self, input: Array, key: PRNGKeyArray) -> Array:
+        return stochastic_depth(input, self.p, self.mode, self.inference, key)