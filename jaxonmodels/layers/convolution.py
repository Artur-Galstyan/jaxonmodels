--- conflicted
+++ resolved
@@ -1,11 +1,7 @@
 import equinox as eqx
 import jax
 from beartype.typing import Any, Callable, Sequence
-<<<<<<< HEAD
-from equinox.nn import BatchNorm, StatefulLayer
-=======
 from equinox.nn import StatefulLayer
->>>>>>> 99656eca
 from jaxtyping import Array, Float, PRNGKeyArray
 
 from jaxonmodels.functions import make_ntuple
@@ -68,14 +64,7 @@
 
         self.norm = None
         if norm_layer is not None:
-<<<<<<< HEAD
-            if norm_layer == BatchNorm:
-                self.norm = norm_layer(out_channels, axis_name=axis_name, dtype=dtype)
-            else:
-                self.norm = norm_layer(out_channels, dtype=dtype)
-=======
             self.norm = norm_layer()
->>>>>>> 99656eca
 
         if activation_layer is not None:
             self.activation = eqx.nn.Lambda(activation_layer)
@@ -85,21 +74,17 @@
     def __call__(
         self,
         x: Float[Array, "c *num_spatial_dims"],
-<<<<<<< HEAD
-        state: eqx.nn.State | None,
-        inference: bool | None,
-=======
         state: eqx.nn.State,
->>>>>>> 99656eca
         key: PRNGKeyArray | None = None,
-    ) -> (
-        Float[Array, "c_out *num_spatial_dims_out"]
-        | tuple[Float[Array, "c_out *num_spatial_dims_out"], eqx.nn.State]
-    ):
+    ) -> tuple[Float[Array, "c_out *num_spatial_dims_out"], eqx.nn.State]:
         x = self.conv(x)
 
         if self.norm:
-            x, state = self.norm(x, state)  # pyright: ignore
+            if self.is_stateful():
+                assert state is not None
+                x, state = self.norm(x, state)  # pyright: ignore
+            else:
+                x = self.norm(x)  # pyright: ignore
 
         if self.activation:
             x = self.activation(x)
